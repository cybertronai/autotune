--- conflicted
+++ resolved
@@ -1,13 +1,8 @@
 {
   "dataset": "CIFAR-10",
   "epochs": 15,
-<<<<<<< HEAD
-  "batch_size": 128,
-  "test_batch_size": 128,
-=======
   "batch_size": 32,
   "val_batch_size": 128,
->>>>>>> 2bcb27ca
   "random_crop": false,
   "random_horizontal_flip": false,
   "normalizing_data": true,
@@ -28,13 +23,8 @@
     "grad_ema_decay": 0.1,
     "grad_ema_type": "raw",
     "weight_decay": 0,
-<<<<<<< HEAD
-    "num_mc_samples": 1,
-    "test_num_mc_samples": 0,
-=======
     "num_mc_samples": 5,
     "val_num_mc_samples": 5,
->>>>>>> 2bcb27ca
     "kl_weighting": 1,
     "prior_variance": 1000,
     "acc_steps": 1
