--- conflicted
+++ resolved
@@ -16,107 +16,6 @@
 DATASET_CIFAR100 = 'CIFAR-100'
 
 
-<<<<<<< HEAD
-def train(model, device, train_loader, optimizer, epoch, args, logger):
-    model.train()
-
-    total_correct = 0
-    loss = None
-    total_data_size = 0
-    epoch_size = len(train_loader.dataset)
-    num_iters_in_epoch = len(train_loader)
-    base_num_iter = (epoch - 1) * num_iters_in_epoch
-    lr = optimizer.param_groups[0]['lr']
-
-    for batch_idx, (data, target) in enumerate(train_loader):
-        data, target = data.to(device), target.to(device)
-
-        for i, param_group in enumerate(optimizer.param_groups):
-            p = parameters_to_vector(param_group['params'])
-            attr = 'p_pre_{}'.format(i)
-            setattr(optimizer, attr, p.clone())
-
-        # update params
-        def closure():
-            optimizer.zero_grad()
-            output = model(data)
-            loss = F.cross_entropy(output, target)
-            loss.backward(create_graph=args.create_graph)
-
-            return loss, output
-
-        loss, output = optimizer.step(closure=closure)
-
-        pred = output.argmax(dim=1, keepdim=True)
-        correct = pred.eq(target.view_as(pred)).sum().item()
-
-        loss = loss.item()
-        total_correct += correct
-
-        iteration = base_num_iter + batch_idx + 1
-        total_data_size += len(data)
-
-        if batch_idx % args.log_interval == 0:
-            accuracy = 100. * total_correct / total_data_size
-            elapsed_time = logger.elapsed_time
-            print('Train Epoch: {} [{}/{} ({:.0f}%)]\tLoss: {:.6f}, '
-                  'Accuracy: {:.0f}/{} ({:.2f}%), '
-                  'Elapsed Time: {:.1f}s'.format(
-                  epoch, total_data_size, epoch_size, 100. * (batch_idx + 1) / num_iters_in_epoch,
-                  loss, total_correct, total_data_size, accuracy, elapsed_time))
-
-            # write to log
-            log = {'epoch': epoch, 'iteration': iteration, 'elapsed_time': elapsed_time,
-                   'accuracy': accuracy, 'loss': loss, 'lr': lr}
-
-            for i, group in enumerate(optimizer.param_groups):
-                p = parameters_to_vector(group['params'])
-                attr = 'p_pre_{}'.format(i)
-                p_pre = getattr(optimizer, attr)
-                p_norm = p.norm().item()
-                upd_norm = p.sub(p_pre).norm().item()
-
-                name = group.get('name', '')
-                group_log = {'p_norm': p_norm, 'upd_norm': upd_norm, 'name': name}
-                log[i] = group_log
-
-            logger.write(log)
-
-    accuracy = 100. * total_correct / epoch_size
-
-    return accuracy, loss
-
-
-def test(model, device, test_loader, optimizer):
-    model.eval()
-    test_loss = 0
-    correct = 0
-
-    with torch.no_grad():
-        for data, target in test_loader:
-
-            data, target = data.to(device), target.to(device)
-
-            if isinstance(optimizer, VIOptimizer):
-                output = optimizer.prediction(data)
-            else:
-                output = model(data)
-
-            test_loss += F.cross_entropy(output, target, reduction='sum').item()  # sum up batch loss
-            pred = output.argmax(dim=1, keepdim=True)  # get the index of the max log-probability
-            correct += pred.eq(target.view_as(pred)).sum().item()
-
-    test_loss /= len(test_loader.dataset)
-    test_accuracy = 100. * correct / len(test_loader.dataset)
-
-    print('\nTest set: Average loss: {:.4f}, Accuracy: {:.0f}/{} ({:.2f}%)\n'.format(
-        test_loss, correct, len(test_loader.dataset), test_accuracy))
-
-    return test_accuracy, test_loss
-
-
-=======
->>>>>>> 2bcb27ca
 def main():
     parser = argparse.ArgumentParser()
     # Data
@@ -375,7 +274,7 @@
             optimizer.zero_grad()
             output = model(data)
             loss = F.cross_entropy(output, target)
-            loss.backward()
+            loss.backward(create_graph=args.create_graph)
 
             return loss, output
 
