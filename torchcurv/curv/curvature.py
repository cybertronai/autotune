import torch
import torchcurv

PI_TYPE_TRACENORM = 'tracenorm'


class Curvature(object):

    def __init__(self, module, ema_decay=1., damping=1e-7):
        self._module = module
        self.ema_decay = ema_decay
        self.damping = damping

        self._data = None
        self.ema = None
        self.inv = None

        module.register_backward_hook(self.backward_postprocess)

    @property
    def data(self):
        return self._data

    @property
    def bias(self):
        bias = getattr(self._module, 'bias', None)
        return False if bias is None else True

    def backward_postprocess(self, module, grad_input, grad_output):
        self.update(grad_input[0].data, grad_output[0].data)
        self.adjust_scale(grad_output[0].data)

<<<<<<< HEAD
    def update(self, input_data, grad_output_data):
        raise NotImplementedError

    def adjust_scale(self, grad_output_data):
        # for adjusting grad scale along with 'reduction' in loss function
        batch_size = grad_output_data.shape[0]
        scale = batch_size
        self._adjust_scale(scale)

    def _adjust_scale(self, scale):
        self._data.mul_(scale**2)

    def update_ema(self):
        data = self.data
        ema = self.ema
        alpha = self.ema_decay
        if ema is None or alpha == 1:
            self.ema = data
        else:
            assert type(data) == type(ema)
            if isinstance(ema, torch.Tensor):
                self.ema = data.mul(alpha).add(1 - alpha, ema)
            elif isinstance(ema, list):
                self.ema = [d.mul(alpha).add(1 - alpha, e)
                            for d, e in zip(data, ema)]
            else:
                raise TypeError

    def update_inv(self):
        ema = self.ema
        damping = self.damping

        def _inv(X):
            X_damp = add_value_to_diagonal(X, damping)
            return torchcurv.utils.inv(X_damp)

        if isinstance(ema, torch.Tensor):
            self.inv = _inv(ema)
        elif isinstance(ema, list):
            self.inv = [_inv(e) for e in ema]

    def precgrad(self, params):
        raise NotImplementedError
=======
    def update_input(self, module, input):
        self.update_A(input[0].data)

    def update_grad_output(self, module, grad_input, grad_output):
        self.update_G(grad_output[0].data)
>>>>>>> bfe85064


class DiagCurvature(Curvature):

<<<<<<< HEAD
    def update(self, input_data, grad_output_data):
        raise NotImplementedError

    def update_inv(self):
        ema = self.ema
        damping = self.damping
        ema_damp = ema.add(ema.new_ones(ema.shape[0])).mul(damping)
        self.inv = 1 / ema_damp

    def precgrad(self, params):
=======
    def update_A(self, input_data):
        raise NotImplementedError

    def update_G(self, grad_output_data):
>>>>>>> bfe85064
        raise NotImplementedError


class KronCurvature(Curvature):

    def __init__(self, module, pi_type=PI_TYPE_TRACENORM, **kwargs):
        self.pi_type = pi_type
        self._A = None
        self._G = None

        module.register_forward_pre_hook(self.forward_preprocess)
        super(KronCurvature, self).__init__(module, **kwargs)

    @property
    def data(self):
        return [self._A, self._G]

    def forward_preprocess(self, module, input):
        self.update_A(input[0].data)

    def backward_postprocess(self, module, grad_input, grad_output):
        self.update_G(grad_output[0].data)
        self.adjust_scale(grad_output[0].data)

    def update(self, input_data, grad_output_data):
        # KronCurvature class doesn't update data directly
        pass

    def update_A(self, input_data):
        raise NotImplementedError

<<<<<<< HEAD
    def update_G(self, grad_output_data):
        raise NotImplementedError

    def _adjust_scale(self, scale):
        self._G.mul_(scale**2)

    def update_inv(self):
        A, G = self.ema

        if self.pi_type == PI_TYPE_TRACENORM:
            pi = torch.sqrt((A.trace()/A.shape[0])/(G.trace()/G.shape[0]))
        else:
            pi = 1.

        r = self.damping**0.5
        self.inv = [torchcurv.utils.inv(add_value_to_diagonal(X, value))
                    for X, value in zip([A, G], [r*pi, r/pi])]

    def precgrad(self, params):
=======
    def update_A(self, input_data):
        raise NotImplementedError

    def update_G(self, grad_output_data):
>>>>>>> bfe85064
        raise NotImplementedError


def add_value_to_diagonal(X, value):
    indices = torch.LongTensor([[i, i] for i in range(X.shape[0])])
    values = X.new_ones(X.shape[0]).mul(value)
    return X.index_put(tuple(indices.t()), values, accumulate=True)
<|MERGE_RESOLUTION|>--- conflicted
+++ resolved
@@ -30,7 +30,6 @@
         self.update(grad_input[0].data, grad_output[0].data)
         self.adjust_scale(grad_output[0].data)
 
-<<<<<<< HEAD
     def update(self, input_data, grad_output_data):
         raise NotImplementedError
 
@@ -74,18 +73,10 @@
 
     def precgrad(self, params):
         raise NotImplementedError
-=======
-    def update_input(self, module, input):
-        self.update_A(input[0].data)
-
-    def update_grad_output(self, module, grad_input, grad_output):
-        self.update_G(grad_output[0].data)
->>>>>>> bfe85064
-
+ 
 
 class DiagCurvature(Curvature):
 
-<<<<<<< HEAD
     def update(self, input_data, grad_output_data):
         raise NotImplementedError
 
@@ -96,12 +87,6 @@
         self.inv = 1 / ema_damp
 
     def precgrad(self, params):
-=======
-    def update_A(self, input_data):
-        raise NotImplementedError
-
-    def update_G(self, grad_output_data):
->>>>>>> bfe85064
         raise NotImplementedError
 
 
@@ -133,7 +118,6 @@
     def update_A(self, input_data):
         raise NotImplementedError
 
-<<<<<<< HEAD
     def update_G(self, grad_output_data):
         raise NotImplementedError
 
@@ -153,12 +137,6 @@
                     for X, value in zip([A, G], [r*pi, r/pi])]
 
     def precgrad(self, params):
-=======
-    def update_A(self, input_data):
-        raise NotImplementedError
-
-    def update_G(self, grad_output_data):
->>>>>>> bfe85064
         raise NotImplementedError
 
 
