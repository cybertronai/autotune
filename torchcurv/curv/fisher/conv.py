from torchcurv import Curvature, DiagCurvature, KronCurvature
import torch
import torch.nn.functional as F


class FisherConv2d(Curvature):

    def __init__(self):
        pass


class DiagFisherConv2d(DiagCurvature):

    def __init__(self):
        pass


class KronFisherConv2d(KronCurvature):

    def update_A(self, input_data):
        kernel_size, stride, padding, dilation = \
            self._module.kernel_size, self._module.stride, self._module.padding, self._module.dilation
        input_data2d = F.unfold(input_data, kernel_size=kernel_size,
                                stride=stride, padding=padding, dilation=dilation)
        batch_size, a, _ = input_data2d.shape
        m = input_data2d.transpose(0, 1).reshape(a, -1)
        a, b = m.shape
        if self.bias:
            m = torch.cat((m, torch.ones((1, b), device=input_data.device)), 0)
        self._A = m.mm(m.transpose(0, 1)).mul(1/batch_size)

<<<<<<< HEAD
=======
        self.A = m.mm(m.transpose(0, 1)).mul(1/batch_size)

>>>>>>> bfe85064
    def update_G(self, grad_output_data):
        batch_size, c, h, w = grad_output_data.shape
        m = grad_output_data.transpose(0, 1).reshape(c, -1)

        self._G = m.mm(m.transpose(0, 1)).mul(1/(batch_size*h*w))

    def precgrad(self, params):
        A_inv, G_inv = self.inv

        # todo check params == list?
        oc, ic, h, w = params[0].shape
        if self.bias:
            param_grad2d = torch.cat(
                (params[0].grad.reshape(oc, -1), params[1].grad.view(-1, 1)), 1)
            precgrad2d = G_inv.mm(param_grad2d).mm(A_inv)
            return [precgrad2d[:, 0:-1].reshape(oc, ic, h, w), precgrad2d[:, -1]]
        else:
            param_grad2d = params[0].grad.reshape(oc, -1)
            precgrad2d = G_inv.mm(param_grad2d).mm(A_inv)
            return [precgrad2d.reshape(oc, ic, h, w)]<|MERGE_RESOLUTION|>--- conflicted
+++ resolved
@@ -29,12 +29,7 @@
             m = torch.cat((m, torch.ones((1, b), device=input_data.device)), 0)
         self._A = m.mm(m.transpose(0, 1)).mul(1/batch_size)
 
-<<<<<<< HEAD
-=======
-        self.A = m.mm(m.transpose(0, 1)).mul(1/batch_size)
-
->>>>>>> bfe85064
-    def update_G(self, grad_output_data):
+def update_G(self, grad_output_data):
         batch_size, c, h, w = grad_output_data.shape
         m = grad_output_data.transpose(0, 1).reshape(c, -1)
 
