--- conflicted
+++ resolved
@@ -28,23 +28,11 @@
         # n x c_out x (h_out)(w_out)
         grad_output_data2d = grad_output_data.reshape(n, c_out, -1)
 
-<<<<<<< HEAD
-        # n x (c_in)(k_h)(k_w) x (h_out)(w_out)
-        in_in = input_data2d.mul(input_data2d)
-        grad_grad = grad_output_data2d.mul(
-            grad_output_data2d)  # n x c_out x (h_out)(w_out)
-
-        # c_out x (c_in)(k_h)(k_w)
-        data_w = torch.einsum('kil,kjl->ij', grad_grad, in_in).div(n*h*w)
-        # c_out x c_in x k_h x k_w
-        data_w = data_w.reshape((c_out, -1, *conv2d.kernel_size))
-=======
         grad_in = torch.einsum('bik,bjk->bij',
                                grad_output_data2d, input_data2d)  # n x c_out x (c_in)(k_h)(k_w)
 
         data_w = grad_in.mul(grad_in).mean(dim=0)  # c_out x (c_in)(k_h)(k_w)
         data_w = data_w.reshape((c_out, -1, *conv2d.kernel_size))  # c_out x c_in x k_h x k_w
->>>>>>> 8094ff1a
         self._data = [data_w]
 
         if self.bias:
