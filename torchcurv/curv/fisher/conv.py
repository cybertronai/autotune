--- conflicted
+++ resolved
@@ -97,13 +97,8 @@
                 (mean[0].reshape(oc, -1), mean[1].view(-1, 1)), 1)
             param = m.add(std_scale, G_ic.mm(
                 torch.randn_like(m)).mm(A_ic))
-<<<<<<< HEAD
-            params[0].data = param[:, 0:-1].reshape(oc, ic, h, w)
-            params[1].data = param[:, -1]
-=======
             params[0].data.copy_(param[:, 0:-1].reshape(oc, ic, h, w))
             params[1].data.copy_(param[:, -1])
->>>>>>> 73d14c74
         else:
             m = mean[0].reshape(oc, -1)
             param = m.add(std_scale, G_ic.mm(
