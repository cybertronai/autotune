--- conflicted
+++ resolved
@@ -31,15 +31,7 @@
     def update_as_presoftmax(self, prob):
         raise NotImplementedError('This method supports only torchcurv.KronFisherLinear.')
 
-<<<<<<< HEAD
-def get_closure_for_fisher(optimizer, model, data, target, mc_approx=False, num_mc=1):
-
-    def cross_entropy(logits, soft_targets):
-        logsoftmax = nn.LogSoftmax(dim=1)
-        return torch.mean(torch.sum(-soft_targets * logsoftmax(logits), 1))
-=======
->>>>>>> 9b6cc168
-
+        
 def get_closure_for_fisher(optimizer, model, data, target, approx_type=None, num_mc=1):
 
     _APPROX_TYPE_MC = 'mc'
@@ -54,26 +46,7 @@
             for param in group['params']:
                 param.requires_grad = False
 
-<<<<<<< HEAD
-        if mc_approx:
-            dist = torch.distributions.Dirichlet(prob)
-            soft_target = dist.sample((num_mc,))
-            for group in optimizer.param_groups:
-                group['curv'].prob = torch.ones_like(prob[:, 0]) * (1/num_mc)
-
-            for i in range(num_mc):
-                loss = cross_entropy(output, soft_target[i])
-                loss.backward(retain_graph=True)
-        else:
-            for i in range(model.num_classes):
-                for group in optimizer.param_groups:
-                    group['curv'].prob = prob[:, i]
-                loss = F.cross_entropy(output, torch.ones_like(target).mul(i))
-                loss.backward(retain_graph=True)
-
-=======
     def turn_on_param_grad():
->>>>>>> 9b6cc168
         for group in optimizer.param_groups:
             group['curv'].turn_off_backward()
             for param in group['params']:
@@ -162,4 +135,4 @@
 
         return loss, output
 
-    return closure
+    return closure